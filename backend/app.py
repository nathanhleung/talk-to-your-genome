--- conflicted
+++ resolved
@@ -148,7 +148,6 @@
     sources: List[str]
 
 
-<<<<<<< HEAD
 class BasePairsResponse(BaseModel):
     response: str
 
@@ -158,7 +157,6 @@
     position: int
 
 
-=======
 # --- User's original citation extraction function (renamed for clarity) ---
 def extract_text_with_citations_from_sdk_blocks(api_response_content_blocks: List[Any]):
     user_texts = []
@@ -210,7 +208,6 @@
 
 
 # --- FastAPI Endpoints ---
->>>>>>> f88af484
 @app.post("/snpedia", response_model=ChatResponse)
 async def search_snpedia(request: SNPediaRequest):
     client = anthropic.Anthropic(api_key=os.environ.get("ANTHROPIC_API_KEY"))
@@ -272,39 +269,6 @@
     MAX_TOOL_ITERATIONS = 5  # Prevent infinite loops if model keeps calling tools
     current_iteration = 0
 
-<<<<<<< HEAD
-@app.post("/get_snp_base_pairs", response_model=BasePairsResponse)
-async def get_snp_base_pairs(request: SNPLocation):
-    target_chrom = f"chr{request.chromosome}"
-    target_pos = request.position
-
-    reader = vcfpy.Reader.from_path(
-        r"/Users/albertcai/Downloads/DuRant_nucleus_dna_download_vcf_NU-DODC-8148.vcf"
-    )
-
-    response = ""
-    # Search line by line for matching record
-    for record in reader:
-        if record.CHROM == target_chrom and record.POS == target_pos:
-            response += f"Found SNP at {target_chrom}:{target_pos}"
-
-            call = record.calls[0]
-            gt = call.data.get("GT")
-
-            # Translate GT to base pairs
-            alleles = [record.REF] + [alt.value for alt in record.ALT]
-            gt_indices = gt.replace("|", "/").split("/")
-            gt_bases = [alleles[int(i)] if i != "." else "." for i in gt_indices]
-
-            response += f"\nGenotype: {gt} → Bases: {'/'.join(gt_bases)}"
-
-            return {"response": response}
-
-
-@app.get("/health")
-async def health_check():
-    return {"status": "healthy"}
-=======
     while current_iteration < MAX_TOOL_ITERATIONS:
         current_iteration += 1
         print('Sending to anthropic...')
@@ -323,7 +287,6 @@
         )
         print(f"Took {time.time() - start_time} secs")
         print(response_message)
->>>>>>> f88af484
 
         if response_message.stop_reason == "tool_use":
             tool_results_for_next_iteration = []
@@ -430,6 +393,34 @@
     return ChatResponse(text="The conversation involved too many steps with internal tools and could not be completed.",
                         sources=[])
 
+ 
+@app.post("/get_snp_base_pairs", response_model=BasePairsResponse)
+async def get_snp_base_pairs(request: SNPLocation):
+    target_chrom = f"chr{request.chromosome}"
+    target_pos = request.position
+
+    reader = vcfpy.Reader.from_path(
+        r"/Users/albertcai/Downloads/DuRant_nucleus_dna_download_vcf_NU-DODC-8148.vcf"
+    )
+
+    response = ""
+    # Search line by line for matching record
+    for record in reader:
+        if record.CHROM == target_chrom and record.POS == target_pos:
+            response += f"Found SNP at {target_chrom}:{target_pos}"
+
+            call = record.calls[0]
+            gt = call.data.get("GT")
+
+            # Translate GT to base pairs
+            alleles = [record.REF] + [alt.value for alt in record.ALT]
+            gt_indices = gt.replace("|", "/").split("/")
+            gt_bases = [alleles[int(i)] if i != "." else "." for i in gt_indices]
+
+            response += f"\nGenotype: {gt} → Bases: {'/'.join(gt_bases)}"
+
+            return {"response": response}
+
 
 @app.get("/health")
 async def health_check():
