--- conflicted
+++ resolved
@@ -49,15 +49,10 @@
     """
 
     cached_results = {
-<<<<<<< HEAD
         "SLCO1B1": {
             "SLCO1B1": "*5/*15 OR *5/*46 OR *5/*47 OR *15/*40 OR *40/*46 OR *40/*47"
         },
         "MCM6": {},
-    }
-    if ",".join(sorted(genes)) in cached_results:
-        return {"diplotypes": cached_results[",".join(sorted(genes))]}
-=======
         "SLCO1B1": {'SLCO1B1': '*5/*15 OR *5/*46 OR *5/*47 OR *15/*40 OR *40/*46 OR *40/*47'},
         "MCM6": {},
         "CYP3A4,CYP3A5'": {'CYP3A4': '*1/*22 OR *1/*37', 'CYP3A5': '*3/*3'}
@@ -69,7 +64,6 @@
     else:
         print(f"{key=} NOT found in cache, returning cached result for pharmcat_diplotypes")
 
->>>>>>> dc3438e6
 
     vcf_path = os.environ.get("VCF_FILE_PATH")
     if not vcf_path:
