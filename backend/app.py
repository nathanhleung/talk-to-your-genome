--- conflicted
+++ resolved
@@ -7,10 +7,6 @@
 from dotenv import load_dotenv
 
 import diskcache  # Added for persistent caching
-<<<<<<< HEAD
-import requests # Added for the new tool
-=======
->>>>>>> 06c400ef
 
 cache = diskcache.Cache("pharmcat_cache3")  # Initialize cache
 
@@ -19,11 +15,7 @@
 import anthropic
 import uvicorn
 from fastapi import FastAPI, HTTPException, status as http_status
-<<<<<<< HEAD
-import vcfpy
-=======
 import vcfpy  # Still needed for the new tool
->>>>>>> 06c400ef
 from fastapi.middleware.cors import CORSMiddleware
 from pydantic import BaseModel
 
@@ -40,11 +32,7 @@
 
 
 # --- PharmCAT diplotypes function with disk caching ---
-<<<<<<< HEAD
-@cache.memoize()
-=======
 @cache.memoize()  # Replaced lru_cache with diskcache.memoize
->>>>>>> 06c400ef
 def pharmcat_diplotypes(genes: List[str]) -> Dict:
     """
     1. Mounts the directory of `vcf_path` into /data in the PharmCAT container.
@@ -72,10 +60,7 @@
     base = os.path.basename(vcf_path)
     stem = os.path.splitext(base)[0]
 
-<<<<<<< HEAD
-=======
     # Ensure sudo is only prefixed once if already present in the "docker" part of the command
->>>>>>> 06c400ef
     docker_cmd_parts = ["docker", "run", "--rm", "-v", f"{workdir}:/data", "pgkb/pharmcat", "pharmcat_pipeline",
                         "-reporterCallsOnlyTsv", f"/data/{base}"]
     if os.geteuid() == 0:  # if running as root, sudo is not needed
@@ -149,11 +134,7 @@
     return {"diplotypes": diplotypes, "docker_command": " ".join(cmd)}
 
 
-<<<<<<< HEAD
-# --- Tool function for getting SNP base pairs from VCF ---
-=======
 # --- New tool function for getting SNP base pairs ---
->>>>>>> 06c400ef
 def get_snp_base_pairs_tool(chromosome: int, position: int) -> Dict[str, Any]:
     """
     Reads a VCF file specified by the VCF_FILE_PATH environment variable
@@ -166,13 +147,8 @@
     if not os.path.exists(vcf_file_path):
         return {"error": f"VCF file not found at path: {vcf_file_path}"}
 
-<<<<<<< HEAD
-    target_chrom = f"chr{chromosome}"
-    if str(chromosome).lower().startswith("chr"):
-=======
     target_chrom = f"chr{chromosome}"  # VCFs typically use 'chrX' notation
     if str(chromosome).lower().startswith("chr"):  # Allow "chr1" or "1" as input
->>>>>>> 06c400ef
         target_chrom = str(chromosome)
     target_pos = position
 
@@ -184,86 +160,6 @@
     found_snp_info = {}
     for record in reader:
         if record.CHROM == target_chrom and record.POS == target_pos:
-<<<<<<< HEAD
-            call = record.calls[0]
-            gt = call.data.get("GT")
-
-            alleles = [record.REF] + [alt.value for alt in record.ALT]
-            gt_bases_list = []
-            if gt:
-                gt_indices_str = gt.replace("|", "/").split("/")
-                for i_str in gt_indices_str:
-                    if i_str == ".":
-                        gt_bases_list.append(".")
-                    else:
-                        try:
-                            idx = int(i_str)
-                            if 0 <= idx < len(alleles):
-                                gt_bases_list.append(alleles[idx])
-                            else:
-                                gt_bases_list.append(
-                                    f"Error:IndexOutOfRange({i_str})")
-                        except ValueError:
-                            gt_bases_list.append(f"Error:NonNumericIndex({i_str})")
-
-            found_snp_info = {
-                "chromosome": record.CHROM,
-                "position": record.POS,
-                "id": record.ID[0] if record.ID else "N/A",
-                "ref_allele": record.REF,
-                "alt_alleles": [alt.value for alt in record.ALT],
-                "genotype_str": gt if gt else "N/A",
-                "genotype_bases": "/".join(gt_bases_list) if gt_bases_list else "N/A (No GT)"
-            }
-            reader.close()
-            return {"snp_data": found_snp_info}
-
-    reader.close()
-    return {"message": f"SNP not found at {target_chrom}:{target_pos}"}
-
-# --- New tool function for getting SNP info from ClinicalTables API ---
-@cache.memoize() # Cache results for this tool as well
-def get_snp_info_from_clinicaltables_tool(rsid: str) -> Dict[str, Any]:
-    """
-    Queries the NIH Clinical Tables API for a given rsID to get SNP information
-    like chromosome, position, alleles, and gene.
-    Example API response for rs4988235: [1,["rs4988235"],null,[["rs4988235","2","135851075","G/A, G/C","MCM6"]]]
-    """
-    if not rsid or not isinstance(rsid, str) or not rsid.startswith("rs"):
-        return {"error": "Invalid rsID format. It should be a string starting with 'rs' (e.g., 'rs12345')."}
-
-    api_url = f"https://clinicaltables.nlm.nih.gov/api/snps/v3/search?terms={rsid}"
-    try:
-        response = requests.get(api_url, timeout=10) # Added timeout
-        response.raise_for_status()  # Raise an exception for HTTP errors (4xx or 5xx)
-        data = response.json()
-
-        # Expected response structure: [count, [rsid_found], null, [[rsid, chrom, pos, alleles, gene]]]
-        if not data or not isinstance(data, list) or len(data) < 4:
-            return {"error": f"Unexpected API response structure for {rsid} from ClinicalTables."}
-
-        count = data[0]
-        if count == 0 or not data[3]: # No results or empty data field
-            return {"message": f"SNP {rsid} not found in ClinicalTables database."}
-
-        # Assuming the first result is the one we want if multiple are somehow returned for a specific rsid
-        snp_details_list = data[3]
-        if not snp_details_list or not isinstance(snp_details_list, list) or not snp_details_list[0]:
-            return {"error": f"SNP data field is empty or malformed for {rsid} in ClinicalTables response."}
-
-        # Iterate through results to find the exact rsid match, as the API might return related terms
-        found_snp = None
-        for snp_info_list in snp_details_list:
-            if isinstance(snp_info_list, list) and len(snp_info_list) >= 5 and snp_info_list[0].lower() == rsid.lower():
-                found_snp = {
-                    "rsid": snp_info_list[0],
-                    "chromosome": snp_info_list[1],
-                    "position": int(snp_info_list[2]), # position is typically integer
-                    "observed_alleles": snp_info_list[3],
-                    "gene": snp_info_list[4] if len(snp_info_list) > 4 else "N/A" # Gene might not always be present
-                }
-                break
-=======
             call = record.calls[0]  # Assuming single sample VCF or interested in the first sample
             gt = call.data.get("GT")
 
@@ -300,15 +196,8 @@
 
     reader.close()
     return {"message": f"SNP not found at {target_chrom}:{target_pos}"}
->>>>>>> 06c400ef
-
-        if found_snp:
-            return {"snp_info": found_snp}
-        else:
-            return {"message": f"SNP {rsid} not found or data format incorrect in ClinicalTables response details."}
-
-<<<<<<< HEAD
-=======
+
+
 # --- Pydantic Models ---
 class ChatRequest(BaseModel):  # Renamed from SNPediaRequest, structure changed
     messages: List[Dict[str, Any]]  # Matches Anthropic's message structure
@@ -317,43 +206,13 @@
 
 class ChatResponse(BaseModel):
     messages: List[Dict[str, Any]]  # Will return Anthropic's content blocks
->>>>>>> 06c400ef
-
-    except requests.exceptions.HTTPError as http_err:
-        return {"error": f"HTTP error occurred while querying ClinicalTables for {rsid}: {http_err}"}
-    except requests.exceptions.ConnectionError as conn_err:
-        return {"error": f"Connection error occurred while querying ClinicalTables for {rsid}: {conn_err}"}
-    except requests.exceptions.Timeout as timeout_err:
-        return {"error": f"Timeout occurred while querying ClinicalTables for {rsid}: {timeout_err}"}
-    except requests.exceptions.RequestException as req_err:
-        return {"error": f"An error occurred while querying ClinicalTables for {rsid}: {req_err}"}
-    except ValueError as json_err: # Includes json.JSONDecodeError
-        return {"error": f"Failed to decode JSON response from ClinicalTables for {rsid}: {json_err}"}
-
-<<<<<<< HEAD
-
-# --- Pydantic Models ---
-class ChatRequest(BaseModel):
-    messages: List[Dict[str, Any]]
-    token: str
-
-
-class ChatResponse(BaseModel):
-    messages: List[Dict[str, Any]]
-
-
-# --- User's original citation extraction function ---
-def extract_text_with_citations_from_sdk_blocks(api_response_content_blocks: List[Any]):
-    user_texts = []
-    citations_list = []
-    # ... (rest of the function remains unchanged)
-=======
+
+
 # --- User's original citation extraction function (kept for potential internal use if needed) ---
 def extract_text_with_citations_from_sdk_blocks(api_response_content_blocks: List[Any]):
     user_texts = []
     citations_list = []
 
->>>>>>> 06c400ef
     for block_sdk_obj in api_response_content_blocks:
         block_dict = {}
         if hasattr(block_sdk_obj, 'type'):
@@ -388,20 +247,12 @@
                     citations_list.append(f"{title}: {url}")
     full_text = "\n\n".join(user_texts)
     return full_text, list(set(citations_list))
-<<<<<<< HEAD
-
-# --- FastAPI Endpoints ---
-@app.post("/chat", response_model=ChatResponse)
-async def search_snpedia(request: ChatRequest):
-    if request.token != 'texakloma':
-=======
 
 
 # --- FastAPI Endpoints ---
 @app.post("/chat", response_model=ChatResponse)
 async def search_snpedia(request: ChatRequest):  # Updated request model
     if request.token != 'texakloma':  # Consider making token configurable via env var
->>>>>>> 06c400ef
         raise HTTPException(status_code=http_status.HTTP_401_UNAUTHORIZED, detail="Unauthorized")
 
     client = anthropic.Anthropic(api_key=os.environ.get("ANTHROPIC_API_KEY"))
@@ -419,24 +270,14 @@
     1. `web_search`: To search SNPedia.com for information about SNPs. Use this to answer questions about specific SNPs if detailed information from SNPedia is required.
     2. `pharmcat_diplotypes`: To run the PharmCAT Docker pipeline on the user's VCF data (implicitly available to the tool) and return a mapping of gene to star-allele diplotype for requested genes. Use this tool when the user's question pertains to pharmacogenomics, drug metabolism (e.g. for genes like CYP2C19), or requires diplotype information for specific genes mentioned or implied in the question. Only specify genes relevant to the user's question in the tool input. The VCF file is pre-configured on the server.
     3. `get_snp_base_pairs`: To retrieve detailed information (REF/ALT alleles, genotype) for a specific SNP from the user's VCF file, given its chromosome and position. Use this if you need to know the exact genetic variation at a specific locus from the VCF. The VCF file is pre-configured on the server.
-<<<<<<< HEAD
-    4. `get_snp_info_from_clinicaltables`: To retrieve SNP information (chromosome, position, observed alleles, gene) for a given rsID from the NIH Clinical Tables API. Use this if you need general information about an rsID like its genomic location or associated gene.
-    """
-    messages = [dict(msg) for msg in request.messages]
-=======
     """
     # Messages are now directly from the request
     messages = [dict(msg) for msg in request.messages]  # Ensure they are dicts
->>>>>>> 06c400ef
 
     anthropic_tools_definition = [
         {
             "name": "web_search",
-<<<<<<< HEAD
-            "type": "web_search_20250305", # Use the beta type
-=======
             "type": "web_search_20250305",
->>>>>>> 06c400ef
             "allowed_domains": ["snpedia.com"],
         },
         {
@@ -454,40 +295,6 @@
                 "required": ["genes"]
             }
         },
-<<<<<<< HEAD
-        {
-            "name": "get_snp_base_pairs", # This tool was previously commented out, re-enabling it.
-            "description": "Retrieves REF/ALT alleles and genotype for a SNP from the user's VCF file given its chromosome and position. The VCF file is pre-configured on the server.",
-            "input_schema": {
-                "type": "object",
-                "properties": {
-                    "chromosome": {
-                        "type": "integer",
-                        "description": "The chromosome number (e.g., 1, 22). Do not include 'chr'."
-                    },
-                    "position": {
-                        "type": "integer",
-                        "description": "The base pair position of the SNP."
-                    }
-                },
-                "required": ["chromosome", "position"]
-            }
-        },
-        { # Definition for the new tool
-            "name": "get_snp_info_from_clinicaltables",
-            "description": "Retrieves SNP information (chromosome, position, observed alleles, gene) for a given rsID from the NIH Clinical Tables API.",
-            "input_schema": {
-                "type": "object",
-                "properties": {
-                    "rsid": {
-                        "type": "string",
-                        "description": "The rsID of the SNP to look up (e.g., 'rs4988235')."
-                    }
-                },
-                "required": ["rsid"]
-            }
-        }
-=======
         # {
         #     "name": "get_snp_base_pairs",
         #     "description": "Retrieves REF/ALT alleles and genotype for a SNP from the user's VCF file given its chromosome and position. The VCF file is pre-configured on the server.",
@@ -506,7 +313,6 @@
         #         "required": ["chromosome", "position"]
         #     }
         # }
->>>>>>> 06c400ef
     ]
 
     MAX_TOOL_ITERATIONS = 5
@@ -515,33 +321,20 @@
     while current_iteration < MAX_TOOL_ITERATIONS:
         current_iteration += 1
         print(f"Iteration {current_iteration}. Sending to Anthropic...")
-<<<<<<< HEAD
-        start_time = time.time()
-        response_message = client.beta.messages.create(
-            model=os.environ.get("ANTHROPIC_MODEL", "claude-3-7-sonnet-20250219"), # Using Haiku for speed, Opus for max power
-=======
         # print(messages) # Can be very verbose
         start_time = time.time()
         response_message = client.beta.messages.create(
             model=os.environ.get("ANTHROPIC_MODEL", "claude-3-7-sonnet-20250219"),  # Updated to a more recent model
->>>>>>> 06c400ef
             max_tokens=2048,
             temperature=0.7,
             system=SYSTEM_PROMPT,
             messages=messages,
             tools=anthropic_tools_definition,
-<<<<<<< HEAD
-            betas=["web-search-2025-03-05"], # Ensure beta flag for web search is active
-            tool_choice={"type": "auto"}
-        )
-        print(f"Anthropic call took {time.time() - start_time:.2f} secs. Stop reason: {response_message.stop_reason}")
-=======
             betas=["web-search-2025-03-05"],
             tool_choice={"type": "auto"}
         )
         print(f"Anthropic call took {time.time() - start_time:.2f} secs. Stop reason: {response_message.stop_reason}")
         # print(response_message) # Can be very verbose
->>>>>>> 06c400ef
 
         if response_message.stop_reason == "tool_use":
             tool_results_for_next_iteration = []
@@ -555,92 +348,25 @@
                     tool_use_id = content_block.id
                     print(f"LLM requests to use tool: {tool_name} with input: {tool_input}")
 
-<<<<<<< HEAD
-                    tool_output_content = None
-                    tool_output = {} # Initialize tool_output
-=======
                     tool_output_content = None  # Will hold the JSON string for the tool result
->>>>>>> 06c400ef
 
                     if tool_name == "pharmcat_diplotypes":
                         genes_to_process = tool_input.get("genes")
                         if not isinstance(genes_to_process, list) or not all(
                                 isinstance(g, str) for g in genes_to_process):
-                            print(f"Error: Invalid 'genes' input for {tool_name}. Expected list of strings. Got: {genes_to_process}")
-                            tool_output = {"error": "Invalid input for 'genes'. Expected a list of gene symbols (strings)."}
+                            print(
+                                f"Error: Invalid 'genes' input for {tool_name}. Expected list of strings. Got: {genes_to_process}")
+                            tool_output = {
+                                "error": "Invalid input for 'genes'. Expected a list of gene symbols (strings)."}
                         else:
-<<<<<<< HEAD
-                            tool_output = pharmcat_diplotypes(genes=tuple(sorted(genes_to_process)))
-                        print(f"PharmCAT output: {tool_output}")
-=======
                             # Convert to tuple for caching if genes list can be large, though diskcache handles lists
                             tool_output = pharmcat_diplotypes(genes=tuple(sorted(genes_to_process)))
                         print(f"{tool_output=}")
->>>>>>> 06c400ef
                         tool_output_content = json.dumps(tool_output)
 
                     elif tool_name == "get_snp_base_pairs":
                         chromosome = tool_input.get("chromosome")
                         position = tool_input.get("position")
-<<<<<<< HEAD
-                        # VCF typically expects integer for chromosome, but API might get string from LLM.
-                        # The tool function `get_snp_base_pairs_tool` handles prepending "chr"
-                        try:
-                            chromosome_int = int(chromosome) if isinstance(chromosome, (str, int)) else None
-                            position_int = int(position) if isinstance(position, (str, int)) else None
-                        except ValueError:
-                             chromosome_int = None # Will trigger error below
-                             position_int = None
-
-                        if not isinstance(chromosome_int, int) or not isinstance(position_int, int):
-                            print(f"Error: Invalid input for {tool_name}. Expected integer chromosome and position. Got: chr={chromosome}, pos={position}")
-                            tool_output = {"error": "Invalid input. 'chromosome' and 'position' must be integers."}
-                        else:
-                            tool_output = get_snp_base_pairs_tool(chromosome=chromosome_int, position=position_int)
-                        print(f"Get SNP Base Pairs output: {tool_output}")
-                        tool_output_content = json.dumps(tool_output)
-
-                    elif tool_name == "get_snp_info_from_clinicaltables":
-                        rsid_input = tool_input.get("rsid")
-                        if not isinstance(rsid_input, str) or not rsid_input.startswith("rs"):
-                            print(f"Error: Invalid 'rsid' input for {tool_name}. Expected string like 'rs123'. Got: {rsid_input}")
-                            tool_output = {"error": "Invalid input for 'rsid'. Expected a string starting with 'rs'."}
-                        else:
-                            tool_output = get_snp_info_from_clinicaltables_tool(rsid=rsid_input)
-                        print(f"ClinicalTables SNP info output: {tool_output}")
-                        tool_output_content = json.dumps(tool_output)
-
-                    else: # web_search or unhandled tool
-                        print(f"Warning: LLM requested tool '{tool_name}' which might be auto-handled or is unhandled by custom logic.")
-                        # For web_search, Anthropic handles it.
-                        # If it's another unhandled tool (not web_search), create an error result.
-                        if tool_name != "web_search": # web_search doesn't need a tool_result from our side.
-                            tool_results_for_next_iteration.append({
-                                "type": "tool_result",
-                                "tool_use_id": tool_use_id,
-                                "content": [{"type": "text",
-                                             "text": f"Tool '{tool_name}' is not one of the custom-handled tools by this application."}],
-                                "is_error": True
-                            })
-                        continue # Skip adding to tool_results_for_next_iteration if web_search or handled here
-
-                    # Common way to append tool result, if tool_output_content was set
-                    if tool_output_content is not None:
-                        tool_results_for_next_iteration.append({
-                            "type": "tool_result",
-                            "tool_use_id": tool_use_id,
-                            "content": [{"type": "text", "text": tool_output_content}],
-                            "is_error": "error" in tool_output if isinstance(tool_output, dict) else False
-                        })
-                    elif tool_name == "web_search": # If it was web_search, we don't add a tool result here, Anthropic handles it.
-                        pass # Do nothing, already continued.
-                    else: # A custom tool was called, but tool_output_content wasn't generated (should not happen if logic is correct)
-                         tool_results_for_next_iteration.append({
-                            "type": "tool_result",
-                            "tool_use_id": tool_use_id,
-                            "content": [{"type": "text", "text": f"An unexpected error occurred while processing tool '{tool_name}'. No output was generated."}],
-                            "is_error": True
-=======
                         if not isinstance(chromosome, int) or not isinstance(position, int):
                             print(
                                 f"Error: Invalid input for {tool_name}. Expected integer chromosome and position. Got: chr={chromosome}, pos={position}")
@@ -662,7 +388,6 @@
                             "content": [{"type": "text",
                                          "text": f"Tool '{tool_name}' is not one of the custom-handled tools by this application or is an auto-handled tool like web_search."}],
                             "is_error": True  # Mark as error if truly unhandled and not web_search
->>>>>>> 06c400ef
                         })
                         continue  # Skip adding to tool_results_for_next_iteration if it was added here
 
@@ -674,32 +399,7 @@
                         "is_error": "error" in tool_output if isinstance(tool_output, dict) else False
                     })
 
-
             if not tool_was_called_by_llm:
-<<<<<<< HEAD
-                print("Warning: stop_reason is 'tool_use' but no tool_use content blocks found. Checking for text...")
-                if any(b.type == "text" for b in response_message.content if hasattr(b, 'type')):
-                    print("Text found alongside 'tool_use' stop reason without actual tool call block. Returning text as final answer.")
-                    return ChatResponse(messages=[block.model_dump() for block in response_message.content])
-                messages.append({"role": "assistant", "content": response_message.content})
-                messages.append({
-                    "role": "user",
-                    "content": [{"type": "text",
-                                 "text": "No valid tool was called and no text was returned. Please provide a textual answer or call a valid tool."}]
-                })
-            elif tool_results_for_next_iteration: # If we have results from our custom tools
-                messages.append({"role": "assistant", "content": response_message.content}) # The LLM's request to use tool(s)
-                messages.append({"role": "user", "content": tool_results_for_next_iteration}) # Our tool's output(s)
-            elif any(block.type == "tool_use" and block.name == "web_search" for block in response_message.content):
-                # This case handles if ONLY web_search was called.
-                # Anthropic expects the assistant's message asking to use web_search,
-                # and then it will internally handle the web search and come back with the results in the next turn.
-                # So, we append the assistant's message and let the loop continue.
-                messages.append({"role": "assistant", "content": response_message.content})
-                # No "user" message with tool_results needed here, as web_search is special.
-            else:
-                print(f"Error: Tool use indicated but no actionable results prepared. Last assistant message: {response_message.content}")
-=======
                 # stop_reason was 'tool_use', but no tool_use blocks in content.
                 # This indicates the model *might* have tried to produce text instead.
                 print("Warning: stop_reason is 'tool_use' but no tool_use content blocks found. Checking for text...")
@@ -726,18 +426,10 @@
                 print(
                     f"Error: Tool use indicated but no actionable results prepared. Last assistant message: {response_message.content}")
                 # Append the assistant's attempt and an error message for the next turn or to end.
->>>>>>> 06c400ef
                 messages.append({"role": "assistant", "content": response_message.content})
                 messages.append({
                     "role": "user",
                     "content": [{"type": "text",
-<<<<<<< HEAD
-                                 "text": "An error occurred while trying to use a tool or the requested tool was not processed. Please try to answer directly or use a different tool."}]
-                })
-
-        elif response_message.stop_reason == "end_turn" or any(
-                b.type == "text" for b in response_message.content if hasattr(b, 'type')):
-=======
                                  "text": "An error occurred while trying to use a tool. Please try to answer directly or use a different tool."}]
                 })
                 # To prevent loops on this error, we might consider breaking, but let's allow one more try.
@@ -747,47 +439,21 @@
                 b.type == "text" for b in response_message.content if hasattr(b, 'type')):
             # Model provides a direct textual answer.
             # Return the content blocks directly as per new ChatResponse model.
->>>>>>> 06c400ef
             return ChatResponse(messages=[block.model_dump() for block in response_message.content])
 
-        else:
+        else:  # Other stop reasons like max_tokens, stop_sequence
             print(f"LLM stopped for reason: {response_message.stop_reason}. Content: {response_message.content}")
-<<<<<<< HEAD
-=======
             # Try to return any partial content.
->>>>>>> 06c400ef
             error_message_content = [
                 {"type": "text", "text": f"LLM processing stopped prematurely: {response_message.stop_reason}."}
             ]
             if response_message.content and isinstance(response_message.content, list):
-<<<<<<< HEAD
-=======
                 # Prepend error to existing content if any
->>>>>>> 06c400ef
                 processed_content = [block.model_dump() for block in response_message.content]
                 final_content = error_message_content + processed_content
             else:
                 final_content = error_message_content
             return ChatResponse(messages=final_content)
-<<<<<<< HEAD
-
-    print(f"Max tool iterations ({MAX_TOOL_ITERATIONS}) reached.")
-    if 'response_message' in locals() and response_message and response_message.content:
-        iteration_limit_message = {"type": "text",
-                                   "text": f"Max tool iterations ({MAX_TOOL_ITERATIONS}) reached. The conversation involved too many tool steps."}
-        # Ensure all parts of response_message.content are serializable
-        serializable_content = []
-        for block in response_message.content:
-            if hasattr(block, 'model_dump'):
-                serializable_content.append(block.model_dump())
-            else: # Fallback for potentially non-pydantic objects in content list
-                serializable_content.append(dict(block))
-
-
-        final_messages = serializable_content + [iteration_limit_message]
-        return ChatResponse(messages=final_messages)
-
-=======
 
     # If loop finishes due to MAX_TOOL_ITERATIONS
     print(f"Max tool iterations ({MAX_TOOL_ITERATIONS}) reached.")
@@ -798,7 +464,6 @@
         final_messages = [block.model_dump() for block in response_message.content] + [iteration_limit_message]
         return ChatResponse(messages=final_messages)
 
->>>>>>> 06c400ef
     return ChatResponse(messages=[{"type": "text",
                                    "text": f"The conversation involved too many steps with internal tools ({MAX_TOOL_ITERATIONS} iterations) and could not be completed."}])
 
@@ -816,25 +481,14 @@
         print("Error: ANTHROPIC_API_KEY environment variable is not set.")
         exit(1)
     if not vcf_file:
-<<<<<<< HEAD
-        print("Warning: VCF_FILE_PATH environment variable is not set. Tools 'pharmcat_diplotypes' and 'get_snp_base_pairs' will fail if used.")
-        # Allowing to run if other tools like clinicaltables or web_search are to be tested without VCF
-    elif not os.path.exists(vcf_file):
-=======
         print("Error: VCF_FILE_PATH environment variable is not set for tools to use.")
         exit(1)
     if not os.path.exists(vcf_file):
->>>>>>> 06c400ef
         print(f"Error: VCF file specified by VCF_FILE_PATH does not exist: {vcf_file}")
         exit(1)
-    elif not os.path.isfile(vcf_file):
+    if not os.path.isfile(vcf_file):
         print(f"Error: VCF_FILE_PATH specified is not a file: {vcf_file}")
         exit(1)
 
-<<<<<<< HEAD
-    print(f"PharmCAT and ClinicalTables API cache directory: {os.path.abspath(cache.directory)}")
-    print("To test the new tool, ask the assistant for information about a specific rsID, e.g., 'Tell me about rs4988235'.")
-=======
     print(f"PharmCAT cache directory: {os.path.abspath(cache.directory)}")
->>>>>>> 06c400ef
     uvicorn.run(app, host="0.0.0.0", port=8000)